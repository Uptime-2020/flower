from __future__ import absolute_import

import types

from tornado.options import define
from tornado.options import options


DEFAULT_CONFIG_FILE = 'flowerconfig.py'


define("port", default=5555,
       help="run on the given port", type=int)
define("address", default='',
       help="run on the given address", type=str)
define("unix_socket", default='',
       help="Path to unix socket to bind", type=str)
define("debug", default=False,
       help="run in debug mode", type=bool)
define("inspect_timeout", default=1000, type=float,
       help="inspect timeout (in milliseconds)")
define("auth", default='', type=str,
       help="regexp of emails to grant access")
define("basic_auth", type=str, default=None, multiple=True,
       help="enable http basic authentication")
define("oauth2_key", type=str, default=None,
       help="OAuth2 key (requires --auth)")
define("oauth2_secret", type=str, default=None,
       help="OAuth2 secret (requires --auth)")
define("oauth2_redirect_uri", type=str, default=None,
       help="OAuth2 redirect uri (requires --auth)")
define("max_tasks", type=int, default=10000,
       help="maximum number of tasks to keep in memory")
define("db", type=str, default='flower',
       help="flower database file")
define("persistent", type=bool, default=False,
       help="enable persistent mode")
define("broker_api", type=str, default=None,
       help="inspect broker e.g. http://guest:guest@localhost:15672/api/")
define("ca_certs", type=str, default=None,
       help="SSL certificate authority (CA) file")
define("certfile", type=str, default=None,
       help="SSL certificate file")
define("keyfile", type=str, default=None,
       help="SSL key file")
define("xheaders", type=bool, default=False,
       help="enable support for the 'X-Real-Ip' and 'X-Scheme' headers.")
define("auto_refresh", default=True,
       help="refresh dashboards", type=bool)
define("cookie_secret", type=str, default=None,
       help="secure cookie secret")
define("conf", default=DEFAULT_CONFIG_FILE,
       help="configuration file")
define("enable_events", type=bool, default=True,
       help="periodically enable Celery events")
define("format_task", type=types.FunctionType, default=None,
       help="use custom task formatter")
define("natural_time", type=bool, default=True,
       help="show time in relative format")
<<<<<<< HEAD
define("tasks_columns", type=str,
       default="name,uuid,state,args,kwargs,result,received,started",
=======
define("tasks_columns", type=str, default="name,uuid,state,args,kwargs,result,received,started,worker",
>>>>>>> 6eb1061e
       help="Slugs of columns on /tasks/ page, delimited by comma")
define("auth_provider", default='flower.views.auth.GoogleAuth2LoginHandler',
       help="auth handler class")

# deprecated options
define("url_prefix", type=str, help="base url prefix")
define("inspect", default=False, help="inspect workers", type=bool)

default_options = options<|MERGE_RESOLUTION|>--- conflicted
+++ resolved
@@ -57,12 +57,8 @@
        help="use custom task formatter")
 define("natural_time", type=bool, default=True,
        help="show time in relative format")
-<<<<<<< HEAD
 define("tasks_columns", type=str,
-       default="name,uuid,state,args,kwargs,result,received,started",
-=======
-define("tasks_columns", type=str, default="name,uuid,state,args,kwargs,result,received,started,worker",
->>>>>>> 6eb1061e
+       default="name,uuid,state,args,kwargs,result,received,started,worker",
        help="Slugs of columns on /tasks/ page, delimited by comma")
 define("auth_provider", default='flower.views.auth.GoogleAuth2LoginHandler',
        help="auth handler class")
