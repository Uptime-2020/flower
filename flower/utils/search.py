import re


def parse_search_terms(raw_search_value):
    # splits by space, ignores space in quotes
    search_regexp = r'(?:[^\s,"]|"(?:\\.|[^"])*")+'
    if not raw_search_value:
        return {}
    parsed_search = {}
    for query_part in re.findall(search_regexp, raw_search_value):
        if not query_part:
            continue
        if query_part.startswith('result:'):
            parsed_search['result'] = preprocess_search_value(query_part[len('result:'):])
        elif query_part.startswith('args:'):
            if 'args' not in parsed_search:
                parsed_search['args'] = []
            parsed_search['args'].append(preprocess_search_value(query_part[len('args:'):]))
        elif query_part.startswith('kwargs:'):
            if 'kwargs'not in parsed_search:
                parsed_search['kwargs'] = {}
            key, value = [p.strip() for p in query_part[len('kwargs:'):].split('=')]
            parsed_search['kwargs'][key] = preprocess_search_value(value)
        elif query_part.startswith('state'):
            if 'state' not in parsed_search:
                parsed_search['state'] = []
            parsed_search['state'].append(preprocess_search_value(query_part[len('state:'):]))
        else:
            parsed_search['any'] = preprocess_search_value(query_part)
    return parsed_search


<<<<<<< HEAD
def satisfies_search_terms(task, any_value_search_term, result_search_term,
                           args_search_terms, kwargs_search_terms):
    if not any([any_value_search_term, result_search_term,
                args_search_terms, kwargs_search_terms]):
=======
def satisfies_search_terms(task, search_terms):
    any_value_search_term = search_terms.get('any')
    result_search_term = search_terms.get('result')
    args_search_terms = search_terms.get('args')
    kwargs_search_terms = search_terms.get('kwargs')
    state_search_terms = search_terms.get('state')

    if not any([any_value_search_term, result_search_term, args_search_terms, kwargs_search_terms, state_search_terms]):
>>>>>>> 6eb1061e
        return True

    terms = [
<<<<<<< HEAD
        any_value_search_term and any_value_search_term in '|'.join(filter(None, ([task.args, task.kwargs, str(task.result)]))),
=======
        state_search_terms and task.state in state_search_terms,
        any_value_search_term and any_value_search_term in '|'.join(filter(None,
            [task.name, task.uuid, task.state, task.worker.hostname, task.args, task.kwargs, str(task.result)])),
>>>>>>> 6eb1061e
        result_search_term and result_search_term in task.result,
        kwargs_search_terms and all(
            stringified_dict_contains_value(k, v, task.kwargs) for k, v in kwargs_search_terms.items()
        ),
        args_search_terms and task_args_contains_search_args(task.args, args_search_terms)
    ]
    return any(terms)


def stringified_dict_contains_value(key, value, str_dict):
    """Checks if dict in for of string like "{'test': 5}" contains
    key/value pair. This works faster, then creating actual dict
    from string since this operation is called for each task in case
    of kwargs search."""
    value = str(value)
    try:
        # + 3 for key right quote, one for colon and one for space
        key_index = str_dict.index(key) + len(key) + 3
    except ValueError:
        return False
    try:
        comma_index = str_dict.index(',', key_index)
    except ValueError:
        # last value in dict
        comma_index = str_dict.index('}', key_index)
    return str(value) == str_dict[key_index:comma_index].strip('"\'')


def preprocess_search_value(raw_value):
    return raw_value.strip('" ') if raw_value else ''


def task_args_contains_search_args(task_args, search_args):
    return all(a in task_args for a in search_args)<|MERGE_RESOLUTION|>--- conflicted
+++ resolved
@@ -2,8 +2,7 @@
 
 
 def parse_search_terms(raw_search_value):
-    # splits by space, ignores space in quotes
-    search_regexp = r'(?:[^\s,"]|"(?:\\.|[^"])*")+'
+    search_regexp = r'(?:[^\s,"]|"(?:\\.|[^"])*")+'  # splits by space, ignores space in quotes
     if not raw_search_value:
         return {}
     parsed_search = {}
@@ -30,12 +29,6 @@
     return parsed_search
 
 
-<<<<<<< HEAD
-def satisfies_search_terms(task, any_value_search_term, result_search_term,
-                           args_search_terms, kwargs_search_terms):
-    if not any([any_value_search_term, result_search_term,
-                args_search_terms, kwargs_search_terms]):
-=======
 def satisfies_search_terms(task, search_terms):
     any_value_search_term = search_terms.get('any')
     result_search_term = search_terms.get('result')
@@ -44,17 +37,12 @@
     state_search_terms = search_terms.get('state')
 
     if not any([any_value_search_term, result_search_term, args_search_terms, kwargs_search_terms, state_search_terms]):
->>>>>>> 6eb1061e
         return True
 
     terms = [
-<<<<<<< HEAD
-        any_value_search_term and any_value_search_term in '|'.join(filter(None, ([task.args, task.kwargs, str(task.result)]))),
-=======
         state_search_terms and task.state in state_search_terms,
         any_value_search_term and any_value_search_term in '|'.join(filter(None,
             [task.name, task.uuid, task.state, task.worker.hostname, task.args, task.kwargs, str(task.result)])),
->>>>>>> 6eb1061e
         result_search_term and result_search_term in task.result,
         kwargs_search_terms and all(
             stringified_dict_contains_value(k, v, task.kwargs) for k, v in kwargs_search_terms.items()
